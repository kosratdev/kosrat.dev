--- conflicted
+++ resolved
@@ -19,17 +19,10 @@
         version: 3.5.1
       '@astrojs/svelte':
         specifier: 7.1.0
-<<<<<<< HEAD
-        version: 7.1.0(@types/node@24.0.4)(astro@5.10.0(@types/node@24.0.4)(jiti@1.21.7)(lightningcss@1.29.3)(rollup@2.79.2)(sass@1.80.4)(stylus@0.64.0)(terser@5.39.0)(typescript@5.8.3)(yaml@2.7.0))(jiti@1.21.7)(lightningcss@1.29.3)(sass@1.80.4)(stylus@0.64.0)(svelte@5.34.8)(terser@5.39.0)(typescript@5.8.3)(yaml@2.7.0)
-      '@astrojs/tailwind':
-        specifier: ^6.0.2
-        version: 6.0.2(astro@5.10.0(@types/node@24.0.4)(jiti@1.21.7)(lightningcss@1.29.3)(rollup@2.79.2)(sass@1.80.4)(stylus@0.64.0)(terser@5.39.0)(typescript@5.8.3)(yaml@2.7.0))(tailwindcss@3.4.17)
-=======
         version: 7.1.0(@types/node@24.3.0)(astro@5.13.3(@types/node@24.3.0)(jiti@1.21.7)(lightningcss@1.29.3)(rollup@2.79.2)(sass@1.80.4)(stylus@0.64.0)(terser@5.43.1)(typescript@5.9.2)(yaml@2.7.0))(jiti@1.21.7)(lightningcss@1.29.3)(sass@1.80.4)(stylus@0.64.0)(svelte@5.38.2)(terser@5.43.1)(typescript@5.9.2)(yaml@2.7.0)
       '@astrojs/tailwind':
         specifier: ^6.0.2
         version: 6.0.2(astro@5.13.3(@types/node@24.3.0)(jiti@1.21.7)(lightningcss@1.29.3)(rollup@2.79.2)(sass@1.80.4)(stylus@0.64.0)(terser@5.43.1)(typescript@5.9.2)(yaml@2.7.0))(tailwindcss@3.4.17)
->>>>>>> d0689b7a
       '@expressive-code/core':
         specifier: ^0.41.3
         version: 0.41.3
@@ -47,7 +40,7 @@
         version: 5.2.6
       '@giscus/svelte':
         specifier: ^3.1.0
-        version: 3.1.0(svelte@5.34.8)
+        version: 3.1.0(svelte@5.38.2)
       '@iconify-json/fa6-brands':
         specifier: ^1.2.6
         version: 1.2.6
@@ -58,13 +51,8 @@
         specifier: ^1.2.4
         version: 1.2.4
       '@iconify-json/material-symbols':
-<<<<<<< HEAD
-        specifier: ^1.2.26
-        version: 1.2.28
-=======
         specifier: ^1.2.33
         version: 1.2.33
->>>>>>> d0689b7a
       '@iconify/svelte':
         specifier: ^4.2.0
         version: 4.2.0(svelte@5.38.2)
@@ -75,19 +63,11 @@
         specifier: ^0.5.16
         version: 0.5.16(tailwindcss@3.4.17)
       astro:
-<<<<<<< HEAD
-        specifier: 5.10.0
-        version: 5.10.0(@types/node@24.0.4)(jiti@1.21.7)(lightningcss@1.29.3)(rollup@2.79.2)(sass@1.80.4)(stylus@0.64.0)(terser@5.39.0)(typescript@5.8.3)(yaml@2.7.0)
-      astro-expressive-code:
-        specifier: ^0.41.2
-        version: 0.41.2(astro@5.10.0(@types/node@24.0.4)(jiti@1.21.7)(lightningcss@1.29.3)(rollup@2.79.2)(sass@1.80.4)(stylus@0.64.0)(terser@5.39.0)(typescript@5.8.3)(yaml@2.7.0))
-=======
         specifier: 5.13.3
         version: 5.13.3(@types/node@24.3.0)(jiti@1.21.7)(lightningcss@1.29.3)(rollup@2.79.2)(sass@1.80.4)(stylus@0.64.0)(terser@5.43.1)(typescript@5.9.2)(yaml@2.7.0)
       astro-expressive-code:
         specifier: ^0.41.3
         version: 0.41.3(astro@5.13.3(@types/node@24.3.0)(jiti@1.21.7)(lightningcss@1.29.3)(rollup@2.79.2)(sass@1.80.4)(stylus@0.64.0)(terser@5.43.1)(typescript@5.9.2)(yaml@2.7.0))
->>>>>>> d0689b7a
       astro-icon:
         specifier: ^1.1.5
         version: 1.1.5
@@ -114,7 +94,7 @@
         version: 5.4.4
       playwright:
         specifier: ^1.53.1
-        version: 1.53.1
+        version: 1.55.0
       reading-time:
         specifier: ^1.5.0
         version: 1.5.0
@@ -144,7 +124,7 @@
         version: 6.0.0
       remark-mermaidjs:
         specifier: ^7.0.0
-        version: 7.0.0(playwright@1.53.1)
+        version: 7.0.0(playwright@1.55.0)
       remark-sectionize:
         specifier: ^2.1.0
         version: 2.1.0
@@ -158,13 +138,8 @@
         specifier: ^0.64.0
         version: 0.64.0
       svelte:
-<<<<<<< HEAD
-        specifier: ^5.34.7
-        version: 5.34.8
-=======
         specifier: ^5.38.2
         version: 5.38.2
->>>>>>> d0689b7a
       tailwindcss:
         specifier: ^3.4.17
         version: 3.4.17
@@ -179,13 +154,8 @@
         specifier: ^1.10.4
         version: 1.10.4
       '@biomejs/biome':
-<<<<<<< HEAD
-        specifier: 2.0.0
-        version: 2.0.0
-=======
         specifier: 2.2.0
         version: 2.2.0
->>>>>>> d0689b7a
       '@rollup/plugin-yaml':
         specifier: ^4.1.2
         version: 4.1.2(rollup@2.79.2)
@@ -202,7 +172,7 @@
         specifier: ^2.16.0
         version: 2.16.0
       postcss-import:
-        specifier: ^16.1.0
+        specifier: ^16.1.1
         version: 16.1.1(postcss@8.5.3)
       postcss-nesting:
         specifier: ^13.0.2
@@ -851,19 +821,6 @@
     resolution: {integrity: sha512-ruv7Ae4J5dUYULmeXw1gmb7rYRz57OWCPM57pHojnLq/3Z1CK2lNSLTCVjxVk1F/TZHwOZZrOWi0ur95BbLxNQ==}
     engines: {node: '>=6.9.0'}
 
-<<<<<<< HEAD
-  '@babel/types@7.27.7':
-    resolution: {integrity: sha512-8OLQgDScAOHXnAz2cV+RfzzNMipuLVBz2biuAJFMV9bfkNf393je3VM8CLkjQodW5+iWsSJdSgSWT6rsZoXHPw==}
-    engines: {node: '>=6.9.0'}
-
-  '@biomejs/biome@2.0.0':
-    resolution: {integrity: sha512-BlUoXEOI/UQTDEj/pVfnkMo8SrZw3oOWBDrXYFT43V7HTkIUDkBRY53IC5Jx1QkZbaB+0ai1wJIfYwp9+qaJTQ==}
-    engines: {node: '>=14.21.3'}
-    hasBin: true
-
-  '@biomejs/cli-darwin-arm64@2.0.0':
-    resolution: {integrity: sha512-QvqWYtFFhhxdf8jMAdJzXW+Frc7X8XsnHQLY+TBM1fnT1TfeV/v9vsFI5L2J7GH6qN1+QEEJ19jHibCY2Ypplw==}
-=======
   '@biomejs/biome@2.2.0':
     resolution: {integrity: sha512-3On3RSYLsX+n9KnoSgfoYlckYBoU6VRM22cw1gB4Y0OuUVSYd/O/2saOJMrA4HFfA1Ff0eacOvMN1yAAvHtzIw==}
     engines: {node: '>=14.21.3'}
@@ -871,84 +828,48 @@
 
   '@biomejs/cli-darwin-arm64@2.2.0':
     resolution: {integrity: sha512-zKbwUUh+9uFmWfS8IFxmVD6XwqFcENjZvEyfOxHs1epjdH3wyyMQG80FGDsmauPwS2r5kXdEM0v/+dTIA9FXAg==}
->>>>>>> d0689b7a
     engines: {node: '>=14.21.3'}
     cpu: [arm64]
     os: [darwin]
 
-<<<<<<< HEAD
-  '@biomejs/cli-darwin-x64@2.0.0':
-    resolution: {integrity: sha512-5JFhls1EfmuIH4QGFPlNpxJQFC6ic3X1ltcoLN+eSRRIPr6H/lUS1ttuD0Fj7rPgPhZqopK/jfH8UVj/1hIsQw==}
-=======
   '@biomejs/cli-darwin-x64@2.2.0':
     resolution: {integrity: sha512-+OmT4dsX2eTfhD5crUOPw3RPhaR+SKVspvGVmSdZ9y9O/AgL8pla6T4hOn1q+VAFBHuHhsdxDRJgFCSC7RaMOw==}
->>>>>>> d0689b7a
     engines: {node: '>=14.21.3'}
     cpu: [x64]
     os: [darwin]
 
-<<<<<<< HEAD
-  '@biomejs/cli-linux-arm64-musl@2.0.0':
-    resolution: {integrity: sha512-Bxsz8ki8+b3PytMnS5SgrGV+mbAWwIxI3ydChb/d1rURlJTMdxTTq5LTebUnlsUWAX6OvJuFeiVq9Gjn1YbCyA==}
-=======
   '@biomejs/cli-linux-arm64-musl@2.2.0':
     resolution: {integrity: sha512-egKpOa+4FL9YO+SMUMLUvf543cprjevNc3CAgDNFLcjknuNMcZ0GLJYa3EGTCR2xIkIUJDVneBV3O9OcIlCEZQ==}
->>>>>>> d0689b7a
     engines: {node: '>=14.21.3'}
     cpu: [arm64]
     os: [linux]
 
-<<<<<<< HEAD
-  '@biomejs/cli-linux-arm64@2.0.0':
-    resolution: {integrity: sha512-BAH4QVi06TzAbVchXdJPsL0Z/P87jOfes15rI+p3EX9/EGTfIjaQ9lBVlHunxcmoptaA5y1Hdb9UYojIhmnjIw==}
-=======
   '@biomejs/cli-linux-arm64@2.2.0':
     resolution: {integrity: sha512-6eoRdF2yW5FnW9Lpeivh7Mayhq0KDdaDMYOJnH9aT02KuSIX5V1HmWJCQQPwIQbhDh68Zrcpl8inRlTEan0SXw==}
->>>>>>> d0689b7a
     engines: {node: '>=14.21.3'}
     cpu: [arm64]
     os: [linux]
 
-<<<<<<< HEAD
-  '@biomejs/cli-linux-x64-musl@2.0.0':
-    resolution: {integrity: sha512-tiQ0ABxMJb9I6GlfNp0ulrTiQSFacJRJO8245FFwE3ty3bfsfxlU/miblzDIi+qNrgGsLq5wIZcVYGp4c+HXZA==}
-=======
   '@biomejs/cli-linux-x64-musl@2.2.0':
     resolution: {integrity: sha512-I5J85yWwUWpgJyC1CcytNSGusu2p9HjDnOPAFG4Y515hwRD0jpR9sT9/T1cKHtuCvEQ/sBvx+6zhz9l9wEJGAg==}
->>>>>>> d0689b7a
     engines: {node: '>=14.21.3'}
     cpu: [x64]
     os: [linux]
 
-<<<<<<< HEAD
-  '@biomejs/cli-linux-x64@2.0.0':
-    resolution: {integrity: sha512-09PcOGYTtkopWRm6mZ/B6Mr6UHdkniUgIG/jLBv+2J8Z61ezRE+xQmpi3yNgUrFIAU4lPA9atg7mhvE/5Bo7Wg==}
-=======
   '@biomejs/cli-linux-x64@2.2.0':
     resolution: {integrity: sha512-5UmQx/OZAfJfi25zAnAGHUMuOd+LOsliIt119x2soA2gLggQYrVPA+2kMUxR6Mw5M1deUF/AWWP2qpxgH7Nyfw==}
->>>>>>> d0689b7a
     engines: {node: '>=14.21.3'}
     cpu: [x64]
     os: [linux]
 
-<<<<<<< HEAD
-  '@biomejs/cli-win32-arm64@2.0.0':
-    resolution: {integrity: sha512-vrTtuGu91xNTEQ5ZcMJBZuDlqr32DWU1r14UfePIGndF//s2WUAmer4FmgoPgruo76rprk37e8S2A2c0psXdxw==}
-=======
   '@biomejs/cli-win32-arm64@2.2.0':
     resolution: {integrity: sha512-n9a1/f2CwIDmNMNkFs+JI0ZjFnMO0jdOyGNtihgUNFnlmd84yIYY2KMTBmMV58ZlVHjgmY5Y6E1hVTnSRieggA==}
->>>>>>> d0689b7a
     engines: {node: '>=14.21.3'}
     cpu: [arm64]
     os: [win32]
 
-<<<<<<< HEAD
-  '@biomejs/cli-win32-x64@2.0.0':
-    resolution: {integrity: sha512-2USVQ0hklNsph/KIR72ZdeptyXNnQ3JdzPn3NbjI4Sna34CnxeiYAaZcZzXPDl5PYNFBivV4xmvT3Z3rTmyDBg==}
-=======
   '@biomejs/cli-win32-x64@2.2.0':
     resolution: {integrity: sha512-Nawu5nHjP/zPKTIryh2AavzTc/KEg4um/MxWdXW0A6P/RZOyIpa7+QSjeXwAwX/utJGaCoXRPWtF3m5U/bB3Ww==}
->>>>>>> d0689b7a
     engines: {node: '>=14.21.3'}
     cpu: [x64]
     os: [win32]
@@ -1194,7 +1115,6 @@
   '@fontsource/roboto@5.2.6':
     resolution: {integrity: sha512-hzarG7yAhMoP418smNgfY4fO7UmuUEm5JUtbxCoCcFHT0hOJB+d/qAEyoNjz7YkPU5OjM2LM8rJnW8hfm0JLaA==}
 
-<<<<<<< HEAD
   '@fortawesome/fontawesome-free@6.7.2':
     resolution: {integrity: sha512-JUOtgFW6k9u4Y+xeIaEiLr3+cjoUPiAuLXoyKOJSia6Duzb7pq+A76P9ZdPDoAoxHdHzq6gE9/jKBGXlZT8FbA==}
     engines: {node: '>=6'}
@@ -1204,12 +1124,8 @@
     peerDependencies:
       svelte: ^3 || ^4 || ^5
 
-  '@iconify-json/fa6-brands@1.2.5':
-    resolution: {integrity: sha512-U/iFfziz6jSN9zArOJZYTtoj2tQyh6MxPdI8M84DQ2kEulPaj8j+h9bqvjmzszNHmD7v+kmmKd/MLkMKk+3Zuw==}
-=======
   '@iconify-json/fa6-brands@1.2.6':
     resolution: {integrity: sha512-twL3X4KWcxAhbc1vz/mIDsVr+CAItk1/EIfxKUVQtpv6O4eydk5KNYqTZWdvJNHGInUgd6vKg21aWfVgb5DXEg==}
->>>>>>> d0689b7a
 
   '@iconify-json/fa6-regular@1.2.4':
     resolution: {integrity: sha512-fnUS/MLj3ZAp29oRsC8/aY8Wau7NIg7VesTz3jCcE6VJBzcz95Yxp/Dl5yHvkP+aQxrNw5Lj3nrOXB4nQh+oNA==}
@@ -1490,14 +1406,14 @@
   '@jridgewell/trace-mapping@0.3.30':
     resolution: {integrity: sha512-GQ7Nw5G2lTu/BtHTKfXhKHok2WGetd4XYcVKGx00SjAk8GMwgJM3zr6zORiPGuOE+/vkc90KtTosSSvaCjKb2Q==}
 
-  '@lit-labs/ssr-dom-shim@1.3.0':
-    resolution: {integrity: sha512-nQIWonJ6eFAvUUrSlwyHDm/aE8PBDu5kRpL0vHMg6K8fK3Diq1xdPjTnsJSwxABhaZ+5eBi1btQB5ShUTKo4nQ==}
-
-  '@lit/reactive-element@2.1.0':
-    resolution: {integrity: sha512-L2qyoZSQClcBmq0qajBVbhYEcG6iK0XfLn66ifLe/RfC0/ihpc+pl0Wdn8bJ8o+hj38cG0fGXRgSS20MuXn7qA==}
-
-  '@mermaid-js/parser@0.5.0':
-    resolution: {integrity: sha512-AiaN7+VjXC+3BYE+GwNezkpjIcCI2qIMB/K4S2/vMWe0q/XJCBbx5+K7iteuz7VyltX9iAK4FmVTvGc9kjOV4w==}
+  '@lit-labs/ssr-dom-shim@1.4.0':
+    resolution: {integrity: sha512-ficsEARKnmmW5njugNYKipTm4SFnbik7CXtoencDZzmzo/dQ+2Q0bgkzJuoJP20Aj0F+izzJjOqsnkd6F/o1bw==}
+
+  '@lit/reactive-element@2.1.1':
+    resolution: {integrity: sha512-N+dm5PAYdQ8e6UlywyyrgI2t++wFGXfHx+dSJ1oBrg6FAxUj40jId++EaRm80MKX5JnlH1sBsyZ5h0bcZKemCg==}
+
+  '@mermaid-js/parser@0.6.2':
+    resolution: {integrity: sha512-+PO02uGF6L6Cs0Bw8RpGhikVvMWEysfAyl27qTlroUB8jSWr1lL0Sf6zi78ZxlSnmgSY2AMMKVgghnN9jTtwkQ==}
 
   '@nodelib/fs.scandir@2.1.5':
     resolution: {integrity: sha512-vq24Bq3ym5HEQm2NKCr3yXDwjc7vTsEThRDnkp2DK9p1uqLR+DHurm/NOTo0KG7HYHU7eppKZj3MyqYuMBf62g==}
@@ -1981,8 +1897,8 @@
   '@types/d3-delaunay@6.0.4':
     resolution: {integrity: sha512-ZMaSKu4THYCU6sV64Lhg6qjf1orxBthaC161plr5KuPHo3CNm8DTHiLw/5Eq2b6TsNP0W0iJrUOFscY6Q450Hw==}
 
-  '@types/d3-dispatch@3.0.6':
-    resolution: {integrity: sha512-4fvZhzMeeuBJYZXRXrRIQnvUYfyXwYmLsdiN7XXmVNQKKw1cM8a5WdID0g1hVFZDqT9ZqZEY5pD44p24VS7iZQ==}
+  '@types/d3-dispatch@3.0.7':
+    resolution: {integrity: sha512-5o9OIAdKkhN1QItV2oqaE5KMIiXAvDWBDPrD85e58Qlz1c1kI/J0NcqbEG88CoTwJrYe7ntUCVfeUl2UJKbWgA==}
 
   '@types/d3-drag@3.0.7':
     resolution: {integrity: sha512-HE3jVKlzU9AaMazNufooRJ5ZpWmLIoc90A37WU2JMmeq28w1FQqCZswHZ3xR+SuxYftzHq6WU6KJHvqxKzTxxQ==}
@@ -2228,13 +2144,8 @@
   astro-icon@1.1.5:
     resolution: {integrity: sha512-CJYS5nWOw9jz4RpGWmzNQY7D0y2ZZacH7atL2K9DeJXJVaz7/5WrxeyIxO8KASk1jCM96Q4LjRx/F3R+InjJrw==}
 
-<<<<<<< HEAD
-  astro@5.10.0:
-    resolution: {integrity: sha512-g/t54kVzQnFVijs+GbbbX/NBAFTl/3yNAEA/AQYq4FumLLVv7n4BIF+jKhcPGn9iFGyT1Cjvr7KB/qYyNvHEIg==}
-=======
   astro@5.13.3:
     resolution: {integrity: sha512-V0mUOUK70UZ7xqXp5Noqse/SREU0P756KgFufBEluq5LkmBejzC2GENMUA2Na+PFwUjemElJtRlpKyrnKpFhSQ==}
->>>>>>> d0689b7a
     engines: {node: 18.20.8 || ^20.3.0 || >=22.0.0, npm: '>=9.6.5', pnpm: '>=7.1.0'}
     hasBin: true
 
@@ -2646,8 +2557,8 @@
     peerDependencies:
       cytoscape: ^3.2.0
 
-  cytoscape@3.32.0:
-    resolution: {integrity: sha512-5JHBC9n75kz5851jeklCPmZWcg3hUe6sjqJvyk3+hVqFaKcHwHgxsjeN1yLmggoUc6STbtm9/NQyabQehfjvWQ==}
+  cytoscape@3.33.1:
+    resolution: {integrity: sha512-iJc4TwyANnOGR1OmWhsS9ayRS3s+XQ185FmuHObThD+5AeJCakAAbWv8KimMTt08xCCLNgneQwFp+JRJOr9qGQ==}
     engines: {node: '>=0.10'}
 
   d3-array@2.12.1:
@@ -2804,8 +2715,8 @@
     resolution: {integrity: sha512-BS8PfmtDGnrgYdOonGZQdLZslWIeCGFP9tpan0hi1Co2Zr2NKADsvGYA8XxuG/4UWgJ6Cjtv+YJnB6MM69QGlQ==}
     engines: {node: '>= 0.4'}
 
-  dayjs@1.11.13:
-    resolution: {integrity: sha512-oaMBel6gjolK862uaPQOVTA7q3TZhuSvuMQAAglQDOWYO9A91IrAOUJEyKVlqJlHE0vq5p5UXxzdPfMH/x6xNg==}
+  dayjs@1.11.15:
+    resolution: {integrity: sha512-MC+DfnSWiM9APs7fpiurHGCoeIx0Gdl6QZBy+5lu8MbYKN5FZEXqOgrundfibdfhGZ15o9hzmZ2xJjZnbvgKXQ==}
 
   debug@4.4.0:
     resolution: {integrity: sha512-6WTZ/IxCY/T6BALoZHaE4ctp9xm+Z5kY/pzYaCHRFeyVhojxlrm+46y68HA6hr0TcwEssoxNiDEUJQjfPZ/RYA==}
@@ -3774,14 +3685,14 @@
   linkify-it@5.0.0:
     resolution: {integrity: sha512-5aHCbzQRADcdP+ATqnDuhhJ/MRIqDkZX5pyjFHRRysS8vZ5AbqGEoFIb6pYHPZ+L/OC2Lc+xT8uHVVR5CAK/wQ==}
 
-  lit-element@4.2.0:
-    resolution: {integrity: sha512-MGrXJVAI5x+Bfth/pU9Kst1iWID6GHDLEzFEnyULB/sFiRLgkd8NPK/PeeXxktA3T6EIIaq8U3KcbTU5XFcP2Q==}
-
-  lit-html@3.3.0:
-    resolution: {integrity: sha512-RHoswrFAxY2d8Cf2mm4OZ1DgzCoBKUKSPvA1fhtSELxUERq2aQQ2h05pO9j81gS1o7RIRJ+CePLogfyahwmynw==}
-
-  lit@3.3.0:
-    resolution: {integrity: sha512-DGVsqsOIHBww2DqnuZzW7QsuCdahp50ojuDaBPC7jUDRpYoH0z7kHBBYZewRzer75FwtrkmkKk7iOAwSaWdBmw==}
+  lit-element@4.2.1:
+    resolution: {integrity: sha512-WGAWRGzirAgyphK2urmYOV72tlvnxw7YfyLDgQ+OZnM9vQQBQnumQ7jUJe6unEzwGU3ahFOjuz1iz1jjrpCPuw==}
+
+  lit-html@3.3.1:
+    resolution: {integrity: sha512-S9hbyDu/vs1qNrithiNyeyv64c9yqiW9l+DBgI18fL+MTvOtWoFR0FWiyq1TxaYef5wNlpEmzlXoBlZEO+WjoA==}
+
+  lit@3.3.1:
+    resolution: {integrity: sha512-Ksr/8L3PTapbdXJCk+EJVB78jDodUMaP54gD24W186zGRARvwrsPfS60wae/SSCTCNZVPd1chXqio1qHQmu4NA==}
 
   loader-utils@3.3.1:
     resolution: {integrity: sha512-FMJTLMXfCLMLfJxcX9PFqX5qD88Z5MRGaZCVzfuqeZSPsyiBzs+pahDQjbIWz2QIzPZz0NX9Zy4FX3lmK6YHIg==}
@@ -3864,9 +3775,9 @@
   markdown-table@3.0.4:
     resolution: {integrity: sha512-wiYz4+JrLyb/DqW2hkFJxP7Vd7JuTDm77fvbM8VfEQdmSMqcImWeeRbHwZjBjIFki/VaMK2BhFi7oUUZeM5bqw==}
 
-  marked@15.0.12:
-    resolution: {integrity: sha512-8dD6FusOQSrpv9Z1rdNMdlSgQOIP880DHqnohobOmYLElGEqAL/JvxvuxZO16r4HtjTlfPRDC1hbvxC9dPN2nA==}
-    engines: {node: '>= 18'}
+  marked@16.2.1:
+    resolution: {integrity: sha512-r3UrXED9lMlHF97jJByry90cwrZBBvZmjG1L68oYfuPMW+uDTnuMbyJDymCWwbTE+f+3LhpNDKfpR3a3saFyjA==}
+    engines: {node: '>= 20'}
     hasBin: true
 
   math-intrinsics@1.1.0:
@@ -3952,8 +3863,8 @@
       playwright:
         optional: true
 
-  mermaid@11.7.0:
-    resolution: {integrity: sha512-/1/5R0rt0Z1Ak0CuznAnCF3HtQgayRXUz6SguzOwN4L+DuCobz0UxnQ+ZdTSZ3AugKVVh78tiVmsHpHWV25TCw==}
+  mermaid@11.10.1:
+    resolution: {integrity: sha512-0PdeADVWURz7VMAX0+MiMcgfxFKY4aweSGsjgFihe3XlMKNqmai/cugMrqTd3WNHM93V+K+AZL6Wu6tB5HmxRw==}
 
   microbundle@0.15.1:
     resolution: {integrity: sha512-aAF+nwFbkSIJGfrJk+HyzmJOq3KFaimH6OIFBU6J2DPjQeg1jXIYlIyEv81Gyisb9moUkudn+wj7zLNYMOv75Q==}
@@ -4387,13 +4298,13 @@
   pkg-types@2.1.0:
     resolution: {integrity: sha512-wmJwA+8ihJixSoHKxZJRBQG1oY8Yr9pGLzRmSsNms0iNWyHHAlZCa7mmKiFR10YPZuz/2k169JiS/inOjBCZ2A==}
 
-  playwright-core@1.53.1:
-    resolution: {integrity: sha512-Z46Oq7tLAyT0lGoFx4DOuB1IA9D1TPj0QkYxpPVUnGDqHHvDpCftu1J2hM2PiWsNMoZh8+LQaarAWcDfPBc6zg==}
+  playwright-core@1.55.0:
+    resolution: {integrity: sha512-GvZs4vU3U5ro2nZpeiwyb0zuFaqb9sUiAJuyrWpcGouD8y9/HLgGbNRjIph7zU9D3hnPaisMl9zG9CgFi/biIg==}
     engines: {node: '>=18'}
     hasBin: true
 
-  playwright@1.53.1:
-    resolution: {integrity: sha512-LJ13YLr/ocweuwxyGf1XNFWIU4M2zUSo149Qbp+A4cpwDjsxRPj7k6H25LBrEHiEwxvRbD8HdwvQmRMSvquhYw==}
+  playwright@1.55.0:
+    resolution: {integrity: sha512-sdCWStblvV1YU909Xqx0DhOjPZE4/5lJsIS84IfN9dAZfcl/CIZ5O8l3o0j7hPMjDvqoTF8ZUcc+i/GL5erstA==}
     engines: {node: '>=18'}
     hasBin: true
 
@@ -5919,16 +5830,6 @@
       stream-replace-string: 2.0.0
       zod: 3.25.76
 
-<<<<<<< HEAD
-  '@astrojs/svelte@7.1.0(@types/node@24.0.4)(astro@5.10.0(@types/node@24.0.4)(jiti@1.21.7)(lightningcss@1.29.3)(rollup@2.79.2)(sass@1.80.4)(stylus@0.64.0)(terser@5.39.0)(typescript@5.8.3)(yaml@2.7.0))(jiti@1.21.7)(lightningcss@1.29.3)(sass@1.80.4)(stylus@0.64.0)(svelte@5.34.8)(terser@5.39.0)(typescript@5.8.3)(yaml@2.7.0)':
-    dependencies:
-      '@sveltejs/vite-plugin-svelte': 5.0.3(svelte@5.34.8)(vite@6.3.5(@types/node@24.0.4)(jiti@1.21.7)(lightningcss@1.29.3)(sass@1.80.4)(stylus@0.64.0)(terser@5.39.0)(yaml@2.7.0))
-      astro: 5.10.0(@types/node@24.0.4)(jiti@1.21.7)(lightningcss@1.29.3)(rollup@2.79.2)(sass@1.80.4)(stylus@0.64.0)(terser@5.39.0)(typescript@5.8.3)(yaml@2.7.0)
-      svelte: 5.34.8
-      svelte2tsx: 0.7.39(svelte@5.34.8)(typescript@5.8.3)
-      typescript: 5.8.3
-      vite: 6.3.5(@types/node@24.0.4)(jiti@1.21.7)(lightningcss@1.29.3)(sass@1.80.4)(stylus@0.64.0)(terser@5.39.0)(yaml@2.7.0)
-=======
   '@astrojs/svelte@7.1.0(@types/node@24.3.0)(astro@5.13.3(@types/node@24.3.0)(jiti@1.21.7)(lightningcss@1.29.3)(rollup@2.79.2)(sass@1.80.4)(stylus@0.64.0)(terser@5.43.1)(typescript@5.9.2)(yaml@2.7.0))(jiti@1.21.7)(lightningcss@1.29.3)(sass@1.80.4)(stylus@0.64.0)(svelte@5.38.2)(terser@5.43.1)(typescript@5.9.2)(yaml@2.7.0)':
     dependencies:
       '@sveltejs/vite-plugin-svelte': 5.0.3(svelte@5.38.2)(vite@6.3.5(@types/node@24.3.0)(jiti@1.21.7)(lightningcss@1.29.3)(sass@1.80.4)(stylus@0.64.0)(terser@5.43.1)(yaml@2.7.0))
@@ -5937,7 +5838,6 @@
       svelte2tsx: 0.7.39(svelte@5.38.2)(typescript@5.9.2)
       typescript: 5.9.2
       vite: 6.3.5(@types/node@24.3.0)(jiti@1.21.7)(lightningcss@1.29.3)(sass@1.80.4)(stylus@0.64.0)(terser@5.43.1)(yaml@2.7.0)
->>>>>>> d0689b7a
     transitivePeerDependencies:
       - '@types/node'
       - jiti
@@ -5952,15 +5852,9 @@
       - tsx
       - yaml
 
-<<<<<<< HEAD
-  '@astrojs/tailwind@6.0.2(astro@5.10.0(@types/node@24.0.4)(jiti@1.21.7)(lightningcss@1.29.3)(rollup@2.79.2)(sass@1.80.4)(stylus@0.64.0)(terser@5.39.0)(typescript@5.8.3)(yaml@2.7.0))(tailwindcss@3.4.17)':
-    dependencies:
-      astro: 5.10.0(@types/node@24.0.4)(jiti@1.21.7)(lightningcss@1.29.3)(rollup@2.79.2)(sass@1.80.4)(stylus@0.64.0)(terser@5.39.0)(typescript@5.8.3)(yaml@2.7.0)
-=======
   '@astrojs/tailwind@6.0.2(astro@5.13.3(@types/node@24.3.0)(jiti@1.21.7)(lightningcss@1.29.3)(rollup@2.79.2)(sass@1.80.4)(stylus@0.64.0)(terser@5.43.1)(typescript@5.9.2)(yaml@2.7.0))(tailwindcss@3.4.17)':
     dependencies:
       astro: 5.13.3(@types/node@24.3.0)(jiti@1.21.7)(lightningcss@1.29.3)(rollup@2.79.2)(sass@1.80.4)(stylus@0.64.0)(terser@5.43.1)(typescript@5.9.2)(yaml@2.7.0)
->>>>>>> d0689b7a
       autoprefixer: 10.4.21(postcss@8.5.3)
       postcss: 8.5.3
       postcss-load-config: 4.0.2(postcss@8.5.3)
@@ -6154,19 +6048,9 @@
 
   '@babel/plugin-bugfix-firefox-class-in-computed-class-key@7.27.1(@babel/core@7.28.0)':
     dependencies:
-<<<<<<< HEAD
-      '@babel/types': 7.27.7
-
-  '@babel/plugin-bugfix-firefox-class-in-computed-class-key@7.25.9(@babel/core@7.26.10)':
-    dependencies:
-      '@babel/core': 7.26.10
-      '@babel/helper-plugin-utils': 7.26.5
-      '@babel/traverse': 7.27.0
-=======
       '@babel/core': 7.28.0
       '@babel/helper-plugin-utils': 7.27.1
       '@babel/traverse': 7.28.0
->>>>>>> d0689b7a
     transitivePeerDependencies:
       - supports-color
 
@@ -6735,41 +6619,6 @@
       '@babel/helper-string-parser': 7.27.1
       '@babel/helper-validator-identifier': 7.27.1
 
-<<<<<<< HEAD
-  '@biomejs/biome@2.0.0':
-    optionalDependencies:
-      '@biomejs/cli-darwin-arm64': 2.0.0
-      '@biomejs/cli-darwin-x64': 2.0.0
-      '@biomejs/cli-linux-arm64': 2.0.0
-      '@biomejs/cli-linux-arm64-musl': 2.0.0
-      '@biomejs/cli-linux-x64': 2.0.0
-      '@biomejs/cli-linux-x64-musl': 2.0.0
-      '@biomejs/cli-win32-arm64': 2.0.0
-      '@biomejs/cli-win32-x64': 2.0.0
-
-  '@biomejs/cli-darwin-arm64@2.0.0':
-    optional: true
-
-  '@biomejs/cli-darwin-x64@2.0.0':
-    optional: true
-
-  '@biomejs/cli-linux-arm64-musl@2.0.0':
-    optional: true
-
-  '@biomejs/cli-linux-arm64@2.0.0':
-    optional: true
-
-  '@biomejs/cli-linux-x64-musl@2.0.0':
-    optional: true
-
-  '@biomejs/cli-linux-x64@2.0.0':
-    optional: true
-
-  '@biomejs/cli-win32-arm64@2.0.0':
-    optional: true
-
-  '@biomejs/cli-win32-x64@2.0.0':
-=======
   '@biomejs/biome@2.2.0':
     optionalDependencies:
       '@biomejs/cli-darwin-arm64': 2.2.0
@@ -6803,7 +6652,6 @@
     optional: true
 
   '@biomejs/cli-win32-x64@2.2.0':
->>>>>>> d0689b7a
     optional: true
 
   '@braintree/sanitize-url@7.1.1': {}
@@ -6986,18 +6834,14 @@
 
   '@fontsource/roboto@5.2.6': {}
 
-<<<<<<< HEAD
   '@fortawesome/fontawesome-free@6.7.2': {}
 
-  '@giscus/svelte@3.1.0(svelte@5.34.8)':
+  '@giscus/svelte@3.1.0(svelte@5.38.2)':
     dependencies:
       giscus: 1.6.0
-      svelte: 5.34.8
-
-  '@iconify-json/fa6-brands@1.2.5':
-=======
+      svelte: 5.38.2
+
   '@iconify-json/fa6-brands@1.2.6':
->>>>>>> d0689b7a
     dependencies:
       '@iconify/types': 2.0.0
 
@@ -7251,13 +7095,13 @@
       '@jridgewell/resolve-uri': 3.1.2
       '@jridgewell/sourcemap-codec': 1.5.5
 
-  '@lit-labs/ssr-dom-shim@1.3.0': {}
-
-  '@lit/reactive-element@2.1.0':
-    dependencies:
-      '@lit-labs/ssr-dom-shim': 1.3.0
-
-  '@mermaid-js/parser@0.5.0':
+  '@lit-labs/ssr-dom-shim@1.4.0': {}
+
+  '@lit/reactive-element@2.1.1':
+    dependencies:
+      '@lit-labs/ssr-dom-shim': 1.4.0
+
+  '@mermaid-js/parser@0.6.2':
     dependencies:
       langium: 3.3.1
 
@@ -7759,7 +7603,7 @@
 
   '@types/d3-delaunay@6.0.4': {}
 
-  '@types/d3-dispatch@3.0.6': {}
+  '@types/d3-dispatch@3.0.7': {}
 
   '@types/d3-drag@3.0.7':
     dependencies:
@@ -7831,7 +7675,7 @@
       '@types/d3-color': 3.1.3
       '@types/d3-contour': 3.0.6
       '@types/d3-delaunay': 6.0.4
-      '@types/d3-dispatch': 3.0.6
+      '@types/d3-dispatch': 3.0.7
       '@types/d3-drag': 3.0.7
       '@types/d3-dsv': 3.0.7
       '@types/d3-ease': 3.0.2
@@ -8043,17 +7887,10 @@
       get-intrinsic: 1.3.0
       is-array-buffer: 3.0.5
 
-<<<<<<< HEAD
-  astro-expressive-code@0.41.2(astro@5.10.0(@types/node@24.0.4)(jiti@1.21.7)(lightningcss@1.29.3)(rollup@2.79.2)(sass@1.80.4)(stylus@0.64.0)(terser@5.39.0)(typescript@5.8.3)(yaml@2.7.0)):
-    dependencies:
-      astro: 5.10.0(@types/node@24.0.4)(jiti@1.21.7)(lightningcss@1.29.3)(rollup@2.79.2)(sass@1.80.4)(stylus@0.64.0)(terser@5.39.0)(typescript@5.8.3)(yaml@2.7.0)
-      rehype-expressive-code: 0.41.2
-=======
   astro-expressive-code@0.41.3(astro@5.13.3(@types/node@24.3.0)(jiti@1.21.7)(lightningcss@1.29.3)(rollup@2.79.2)(sass@1.80.4)(stylus@0.64.0)(terser@5.43.1)(typescript@5.9.2)(yaml@2.7.0)):
     dependencies:
       astro: 5.13.3(@types/node@24.3.0)(jiti@1.21.7)(lightningcss@1.29.3)(rollup@2.79.2)(sass@1.80.4)(stylus@0.64.0)(terser@5.43.1)(typescript@5.9.2)(yaml@2.7.0)
       rehype-expressive-code: 0.41.3
->>>>>>> d0689b7a
 
   astro-icon@1.1.5:
     dependencies:
@@ -8064,11 +7901,7 @@
       - debug
       - supports-color
 
-<<<<<<< HEAD
-  astro@5.10.0(@types/node@24.0.4)(jiti@1.21.7)(lightningcss@1.29.3)(rollup@2.79.2)(sass@1.80.4)(stylus@0.64.0)(terser@5.39.0)(typescript@5.8.3)(yaml@2.7.0):
-=======
   astro@5.13.3(@types/node@24.3.0)(jiti@1.21.7)(lightningcss@1.29.3)(rollup@2.79.2)(sass@1.80.4)(stylus@0.64.0)(terser@5.43.1)(typescript@5.9.2)(yaml@2.7.0):
->>>>>>> d0689b7a
     dependencies:
       '@astrojs/compiler': 2.12.2
       '@astrojs/internal-helpers': 0.7.2
@@ -8638,17 +8471,17 @@
     dependencies:
       css-tree: 2.2.1
 
-  cytoscape-cose-bilkent@4.1.0(cytoscape@3.32.0):
+  cytoscape-cose-bilkent@4.1.0(cytoscape@3.33.1):
     dependencies:
       cose-base: 1.0.3
-      cytoscape: 3.32.0
-
-  cytoscape-fcose@2.2.0(cytoscape@3.32.0):
+      cytoscape: 3.33.1
+
+  cytoscape-fcose@2.2.0(cytoscape@3.33.1):
     dependencies:
       cose-base: 2.2.0
-      cytoscape: 3.32.0
-
-  cytoscape@3.32.0: {}
+      cytoscape: 3.33.1
+
+  cytoscape@3.33.1: {}
 
   d3-array@2.12.1:
     dependencies:
@@ -8840,7 +8673,7 @@
       es-errors: 1.3.0
       is-data-view: 1.0.2
 
-  dayjs@1.11.13: {}
+  dayjs@1.11.15: {}
 
   debug@4.4.0:
     dependencies:
@@ -9329,7 +9162,7 @@
 
   giscus@1.6.0:
     dependencies:
-      lit: 3.3.0
+      lit: 3.3.1
 
   github-slugger@2.0.0: {}
 
@@ -9922,21 +9755,21 @@
     dependencies:
       uc.micro: 2.1.0
 
-  lit-element@4.2.0:
-    dependencies:
-      '@lit-labs/ssr-dom-shim': 1.3.0
-      '@lit/reactive-element': 2.1.0
-      lit-html: 3.3.0
-
-  lit-html@3.3.0:
+  lit-element@4.2.1:
+    dependencies:
+      '@lit-labs/ssr-dom-shim': 1.4.0
+      '@lit/reactive-element': 2.1.1
+      lit-html: 3.3.1
+
+  lit-html@3.3.1:
     dependencies:
       '@types/trusted-types': 2.0.7
 
-  lit@3.3.0:
-    dependencies:
-      '@lit/reactive-element': 2.1.0
-      lit-element: 4.2.0
-      lit-html: 3.3.0
+  lit@3.3.1:
+    dependencies:
+      '@lit/reactive-element': 2.1.1
+      lit-element: 4.2.1
+      lit-html: 3.3.1
 
   loader-utils@3.3.1: {}
 
@@ -10001,13 +9834,8 @@
 
   magicast@0.3.5:
     dependencies:
-<<<<<<< HEAD
-      '@babel/parser': 7.27.7
-      '@babel/types': 7.27.7
-=======
       '@babel/parser': 7.28.3
       '@babel/types': 7.28.2
->>>>>>> d0689b7a
       source-map-js: 1.2.1
 
   make-dir@3.1.0:
@@ -10025,7 +9853,7 @@
 
   markdown-table@3.0.4: {}
 
-  marked@15.0.12: {}
+  marked@16.2.1: {}
 
   math-intrinsics@1.1.0: {}
 
@@ -10196,33 +10024,33 @@
 
   merge2@1.4.1: {}
 
-  mermaid-isomorphic@3.0.4(playwright@1.53.1):
+  mermaid-isomorphic@3.0.4(playwright@1.55.0):
     dependencies:
       '@fortawesome/fontawesome-free': 6.7.2
-      mermaid: 11.7.0
+      mermaid: 11.10.1
     optionalDependencies:
-      playwright: 1.53.1
+      playwright: 1.55.0
     transitivePeerDependencies:
       - supports-color
 
-  mermaid@11.7.0:
+  mermaid@11.10.1:
     dependencies:
       '@braintree/sanitize-url': 7.1.1
       '@iconify/utils': 2.3.0
-      '@mermaid-js/parser': 0.5.0
+      '@mermaid-js/parser': 0.6.2
       '@types/d3': 7.4.3
-      cytoscape: 3.32.0
-      cytoscape-cose-bilkent: 4.1.0(cytoscape@3.32.0)
-      cytoscape-fcose: 2.2.0(cytoscape@3.32.0)
+      cytoscape: 3.33.1
+      cytoscape-cose-bilkent: 4.1.0(cytoscape@3.33.1)
+      cytoscape-fcose: 2.2.0(cytoscape@3.33.1)
       d3: 7.9.0
       d3-sankey: 0.12.3
       dagre-d3-es: 7.0.11
-      dayjs: 1.11.13
+      dayjs: 1.11.15
       dompurify: 3.2.6
       katex: 0.16.22
       khroma: 2.1.0
       lodash-es: 4.17.21
-      marked: 15.0.12
+      marked: 16.2.1
       roughjs: 4.6.6
       stylis: 4.3.6
       ts-dedent: 2.2.0
@@ -10806,11 +10634,11 @@
       exsolve: 1.0.4
       pathe: 2.0.3
 
-  playwright-core@1.53.1: {}
-
-  playwright@1.53.1:
-    dependencies:
-      playwright-core: 1.53.1
+  playwright-core@1.55.0: {}
+
+  playwright@1.55.0:
+    dependencies:
+      playwright-core: 1.55.0
     optionalDependencies:
       fsevents: 2.3.2
 
@@ -11299,16 +11127,16 @@
     transitivePeerDependencies:
       - supports-color
 
-  remark-mermaidjs@7.0.0(playwright@1.53.1):
+  remark-mermaidjs@7.0.0(playwright@1.55.0):
     dependencies:
       '@types/mdast': 4.0.4
       hast-util-from-html-isomorphic: 2.0.0
-      mermaid-isomorphic: 3.0.4(playwright@1.53.1)
+      mermaid-isomorphic: 3.0.4(playwright@1.55.0)
       unified: 11.0.5
       unist-util-visit-parents: 6.0.1
       vfile: 6.0.3
     optionalDependencies:
-      playwright: 1.53.1
+      playwright: 1.55.0
     transitivePeerDependencies:
       - supports-color
 
