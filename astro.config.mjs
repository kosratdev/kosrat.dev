--- conflicted
+++ resolved
@@ -38,17 +38,10 @@
     tailwind(),
     swup({
       theme: false,
-<<<<<<< HEAD
-      animationClass: 'transition-swup-', // see https://swup.js.org/options/#animationselector
-      // the default value `transition-` cause transition delay
-      // when the Tailwind class `transition-all` is used
-      containers: ['main'],
-=======
       animationClass: 'transition-swup-',   // see https://swup.js.org/options/#animationselector
                                             // the default value `transition-` cause transition delay
                                             // when the Tailwind class `transition-all` is used
       containers: ['main', '#toc'],
->>>>>>> a336f34e
       smoothScrolling: true,
       cache: true,
       preload: true,
