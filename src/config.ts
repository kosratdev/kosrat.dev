--- conflicted
+++ resolved
@@ -9,15 +9,9 @@
 import { LinkPreset } from "./types/config";
 
 export const siteConfig: SiteConfig = {
-<<<<<<< HEAD
 	title: "Kosrat",
 	subtitle: "Mobile Developer",
-	lang: "en", // 'en', 'zh_CN', 'zh_TW', 'ja', 'ko', 'es', 'th'
-=======
-	title: "Fuwari",
-	subtitle: "Demo Site",
 	lang: "en", // Language code, e.g. 'en', 'zh_CN', 'ja', etc.
->>>>>>> d0689b7a
 	themeColor: {
 		hue: 250, // Default hue for the theme color, from 0 to 360. e.g. red: 0, teal: 200, cyan: 250, pink: 345
 		fixed: true, // Hide the theme color picker for visitors
